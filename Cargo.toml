--- conflicted
+++ resolved
@@ -1,10 +1,6 @@
 [package]
 name = "mac_oui"
-<<<<<<< HEAD
 version = "0.4.0"
-=======
-version = "0.3.3"
->>>>>>> c114113f
 description = "Lookup for MAC Address vendor details"
 authors = ["Marirs <marirs@gmail.com>"]
 keywords = [
@@ -29,7 +25,6 @@
 rangemap = "1.0.0"
 multimap = "0.8.3"
 serde = { version = "1", features = ["derive"] }
-#serde_derive = "1"
 
 [lib]
 name = "mac_oui"
@@ -40,16 +35,6 @@
 
 [package.metadata.docs.rs]
 all-features = true
-
-[profile.dev]
-opt-level = 3
-
-[profile.release]
-codegen-units = 1
-debug-assertions = false
-debug = false
-opt-level = 3
-lto = true
 
 [[example]]
 name = "mac_lookup"
@@ -64,4 +49,14 @@
 [[example]]
 name = "db_stats"
 path= "examples/db_stats.rs"
-required-features = ["with-db"]+required-features = ["with-db"]
+
+[profile.dev]
+opt-level = 3
+
+[profile.release]
+codegen-units = 1
+debug-assertions = false
+debug = false
+opt-level = 3
+lto = true